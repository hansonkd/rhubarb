# Byte-compiled / optimized / DLL files
__pycache__/
*.py[cod]
*$py.class

# C extensions
*.so

# Distribution / packaging
.Python
build/
develop-eggs/
dist/
downloads/
eggs/
.eggs/
lib/
lib64/
parts/
sdist/
var/
wheels/
share/python-wheels/
*.egg-info/
.installed.cfg
*.egg
MANIFEST

# PyInstaller
#  Usually these files are written by a python script from a template
#  before PyInstaller builds the exe, so as to inject date/other infos into it.
*.manifest
*.spec

# Installer logs
pip-log.txt
pip-delete-this-directory.txt

# Unit test / coverage reports
htmlcov/
.tox/
.nox/
.coverage
.coverage.*
.cache
nosetests.xml
coverage.xml
*.cover
*.py,cover
.hypothesis/
.pytest_cache/
cover/

# Translations
*.mo
*.pot

# Django stuff:
*.log
local_settings.py
db.sqlite3
db.sqlite3-journal

# Flask stuff:
instance/
.webassets-cache

# Scrapy stuff:
.scrapy

# Sphinx documentation
docs-src/_build/

# PyBuilder
.pybuilder/
target/

# Jupyter Notebook
.ipynb_checkpoints

# IPython
profile_default/
ipython_config.py

# pyenv
#   For a library or package, you might want to ignore these files since the code is
#   intended to run in multiple environments; otherwise, check them in:
# .python-version

# pipenv
#   According to pypa/pipenv#598, it is recommended to include Pipfile.lock in version control.
#   However, in case of collaboration, if having platform-specific dependencies or dependencies
#   having no cross-platform support, pipenv may install dependencies that don't work, or not
#   install all needed dependencies.
#Pipfile.lock

# poetry
#   Similar to Pipfile.lock, it is generally recommended to include poetry.lock in version control.
#   This is especially recommended for binary packages to ensure reproducibility, and is more
#   commonly ignored for libraries.
#   https://python-poetry.org/docs/basic-usage/#commit-your-poetrylock-file-to-version-control
#poetry.lock

# pdm
#   Similar to Pipfile.lock, it is generally recommended to include pdm.lock in version control.
#pdm.lock
#   pdm stores project-wide configurations in .pdm.toml, but it is recommended to not include it
#   in version control.
#   https://pdm.fming.dev/#use-with-ide
.pdm.toml

# PEP 582; used by e.g. github.com/David-OConnor/pyflow and github.com/pdm-project/pdm
__pypackages__/

# Celery stuff
celerybeat-schedule
celerybeat.pid

# SageMath parsed files
*.sage.py

# Environments
.env
.venv
env/
venv/
ENV/
env.bak/
venv.bak/

# Spyder project settings
.spyderproject
.spyproject

# Rope project settings
.ropeproject

# mkdocs documentation
/site

# mypy
.mypy_cache/
.dmypy.json
dmypy.json

# Pyre type checker
.pyre/

# pytype static type analyzer
.pytype/

# Cython debug symbols
cython_debug/

*.pyc

# PyCharm
#  JetBrains specific template is maintained in a separate JetBrains.gitignore that can
#  be found at https://github.com/github/gitignore/blob/main/Global/JetBrains.gitignore
#  and can be added to the global gitignore or merged into this file.  For a more nuclear
#  option (not recommended) you can uncomment the following to ignore the entire idea folder.
.idea/

docs-src/.next
<<<<<<< HEAD
docs/
=======
>>>>>>> 53eaad4b
<|MERGE_RESOLUTION|>--- conflicted
+++ resolved
@@ -162,7 +162,4 @@
 .idea/
 
 docs-src/.next
-<<<<<<< HEAD
-docs/
-=======
->>>>>>> 53eaad4b
+docs/